{
    "actions": {
        "list": "Listar",
        "create": "Crear",
        "edit": "Editar",
        "show": "Mostrar",
        "clone": "Clonar"
    },
    "buttons": {
        "create": "Crear",
        "save": "Guardar",
        "logout": "Cerrar Sesión",
        "delete": "Borrar",
        "edit": "Editar",
        "cancel": "Cancelar",
        "confirm": "¿Estás seguro?",
        "filter": "Filtrar",
        "clear": "Limpiar",
        "refresh": "Actualizar",
        "show": "Mostrar",
        "undo": "Deshacer",
        "import": "Importar",
        "clone": "Duplicar",
        "archive": "Archivar",
        "unArchive": "Desarchivar",
        "hideArchived": "Ocultar Archivados",
        "showArchived": "Mostrar Archivados",
        "notAccessTitle": "No tienes permiso de acceso",
        "hideColumns": "Ocultar Columnas",
        "clearFilters": "Borrar filtros",
        "saveAndAdd": "Guardar y añadir",
        "continue": "Continuar"
    },
    "warnWhenUnsavedChanges": "¿Estás seguro que quieres salir? Hay cambios sin guardar.",
    "notifications": {
        "success": "Éxito",
        "error": "Error (status code: {{statusCode}})",
        "undoable": "Tienes {{seconds}} segundos para deshacer.",
        "createSuccess": "Has creado {{resource}} con éxito",
        "createError": "Hubo un error al crear {{resource}} (status code: {{statusCode}})",
        "deleteSuccess": "Has borrado {{resource}} con éxito",
        "deleteError": "Error al borrar {{resource}} (status code: {{statusCode}})",
        "editSuccess": "Has editado {{resource}} con éxito",
        "editError": "Error al editar {{resource}} (status code: {{statusCode}})",
        "importProgress": "Importando: {{processed}}/{{total}}",
        "saveSuccessful": "¡Se guardo correctamente!",
        "validationError": "Error de validación: {{error}}"
    },
    "loading": "Cargando",
    "version": "Versión",
    "unknown": "Desconocido",
    "yes": "Si",
    "no": "No",
    "tags": {
        "clone": "Duplicar"
    },
    "dashboard": {
        "title": "Dashboard"
    },
    "spool": {
        "spool": "Bobinas",
        "fields": {
            "id": "ID",
            "filament_name": "Filamento",
            "filament": "Filamento",
            "material": "Material",
            "used_weight": "Peso Usado",
            "remaining_weight": "Peso Restante",
            "used_length": "Longitud usada",
            "remaining_length": "Longitud restante",
            "location": "Ubicación",
            "lot_nr": "No. Lote",
            "first_used": "Fecha de Primer Uso",
            "last_used": "Ultimo Uso",
            "registered": "Registrado",
            "comment": "Comentarios",
            "archived": "Archivado",
            "measured_weight": "Peso Medido",
            "weight_to_use": "Peso",
            "price": "Precio",
            "initial_weight": "Peso inicial",
            "spool_weight": "Peso vacio",
            "filament_internal": "Interno",
            "filament_external": "Externo"
        },
        "fields_help": {
            "used_weight": "Cuanto filamento ha sido usado de la bobina. Una bobina nueva debería tener 0g usados.",
            "location": "Donde se encuentra la bobina si tiene varias ubicaciones donde almacenar sus bobinas.",
            "lot_nr": "Número de lote del fabricante. Puede ser usado si el modelo a imprimir necesita color homogéneo y varias bobinas son necesarias.",
            "weight_to_use": "Elegir el peso a usar. El peso medido solo está disponible si existe el valor de peso del carrete seleccionado.",
            "measured_weight": "Cuanto pesa el filamento y la bobina.",
            "remaining_weight": "Cuanto filamento resta en la bobina. Para una bobina nueva el peso debe ser igual al peso indicado de fábrica.",
            "price": "Precio de una bobina completa. Si no se establece, se asumirá en su lugar el precio del filamento.",
            "initial_weight": "El peso inicial del filamento en el carrete (peso neto). Utilizará el peso del objeto de filamento si no está configurado.",
            "spool_weight": "El peso de la bobina cuando está vacía. Dejar vacío para usar el valor del filamento o del fabricante.",
            "external_filament": "Has elegido un filamento desde la base de datos externa. Un objeto filamento (y posiblemente un objeto fabricante) será creado automáticamente cuando crees este carrete. Esto puede crear objetos filamento duplicados si ya has creado un objeto filamento para este filamento."
        },
        "titles": {
            "create": "Crear Bobina",
            "clone": "Duplicar Bobina",
            "edit": "Editar Bobina",
            "list": "Bobinas",
            "show": "Mostrar Bobina",
            "archive": "Archivar Bobina",
            "show_title": "[Bobina #{{id}}] {{name}}"
        },
        "messages": {
            "archive": "¿Esta seguro que quiere archivar esta bobina?"
        },
        "form": {
            "new_location_prompt": "Introduce una nueva ubicación",
            "spool_updated": "Esta bobina ha sido actualizada por alguien/algo desde que abriste esta página. ¡Al guardar, se sobrescribirán los cambios!"
        }
    },
    "filament": {
        "filament": "Filamentos",
        "fields": {
            "id": "ID",
            "vendor_name": "Fabricante",
            "vendor": "Fabricante",
            "name": "Nombre",
            "material": "Material",
            "price": "Precio",
            "density": "Densidad",
            "diameter": "Diámetro",
            "weight": "Peso",
            "spool_weight": "Peso de la Bobina",
            "article_number": "Numero de Articulo",
            "registered": "Registrado",
            "comment": "Comentarios",
            "settings_extruder_temp": "Temp. del Extrusor",
            "settings_bed_temp": "Temp. de Cama",
            "color_hex": "Color",
            "spools": "Mostrar las Bobinas",
            "external_id": "ID Externo",
            "coaxial": "coextruido",
            "single_color": "Único",
            "longitudinal": "Longitudinal",
            "multi_color": "Multiple"
        },
        "fields_help": {
            "name": "Nombre del filamento, para distinguir este tipo de filamento entre otros del mismo fabricante. Debe contener por ejemplo: el color.",
            "material": "ej. PLA, ABS, PETG, etc.",
            "price": "Precio de una bobina completa.",
            "weight": "El peso de una bobina entera (peso neto). Esta cifra no debe incluir el peso de la bobina vacía, solo el filamento. Es, normalmente, el peso escrito en la etiqueta de la bobina.",
            "spool_weight": "El peso de una bobina vacía. Se utiliza para determinar el peso medido de una bobina.",
            "article_number": "ej. EAN, UPC, etc.",
            "multi_color_direction": "Los filamentos pueden tener varios colores de dos formas: mediante coextrusión, como los filamentos bicolor con multicolores consistentes, o mediante cambios de color longitudinales, como los filamentos degradados que cambian de color a lo largo de la bobina."
        },
        "titles": {
            "create": "Crear Filamento",
            "clone": "Duplicar Filamento",
            "edit": "Editar Filamento",
            "list": "Filamentos",
            "show": "Mostrar Filamentos",
            "show_title": "[Filamento #{{id}}] {{name}}"
        },
        "form": {
            "filament_updated": "Este filamento ha sido actualizado por alguien/algo más desde que abrió esta página. ¡Al guardar, se sobrescribirán los cambios!",
            "import_external": "Importado desde un externo",
            "import_external_description": "Seleccione un filamento en la lista para rellenar sus detalles de manera automática en el formulario de creación del filamento. Esto sobrescribirá cualquier información que hayas escrito en el formulario.<br><br>Un objeto fabricante será creado automáticamente cuando presiones Ok, si es necesario."
        },
        "buttons": {
            "add_spool": "Añadir bobina"
        }
    },
    "vendor": {
        "vendor": "Fabricantes",
        "fields": {
            "id": "ID",
            "name": "Nombre",
            "registered": "Registrado",
            "comment": "Comentarios",
            "empty_spool_weight": "Peso de bobina vacía",
            "external_id": "ID Externa"
        },
        "titles": {
            "create": "Crear un fabricante",
            "clone": "Duplicar un fabricante",
            "edit": "Editar un fabricante",
            "list": "Fabricantes",
            "show": "Mostrar Fabricante",
            "show_title": "[Fabricante #{{id}}] {{name}}"
        },
        "form": {
            "vendor_updated": "Este fabricante ha sido actualizado por alguien/algo desde que abrió esta página. ¡Al guardar, se sobrescribirán los cambios!"
        },
        "fields_help": {
            "empty_spool_weight": "El peso de una bobina vacía de este fabricante."
        }
    },
    "table": {
        "actions": "Acciones"
    },
    "documentTitle": {
        "default": "Spoolman",
        "suffix": " | Spoolman",
        "filament": {
            "list": "Filamentos | Spoolman",
            "show": "#{{id}} Mostrar Filamentos | Spoolman",
            "edit": "#{{id}} Editar Filamentos | Spoolman",
            "create": "Crear Filamento | Spoolman",
            "clone": "#{{id}} Duplicar Filamento | Spoolman"
        },
        "spool": {
            "list": "Bobinas | Spoolman",
            "show": "#{{id}} Mostrar Bobina | Spoolman",
            "edit": "#{{id}} Editar Bobina | Spoolman",
            "create": "Crear Bobina | Spoolman",
            "clone": "#{{id}} Duplicar Bobina | Spoolman"
        },
        "vendor": {
            "list": "Fabricantes | Spoolman",
            "show": "#{{id}} Mostrar el fabricante | Spoolman",
            "edit": "#{{id}} Editar el fabricante | Spoolman",
            "create": "Crear un fabricante | Spoolman",
            "clone": "#{{id}} Duplicar un fabricante | Spoolman"
        },
        "home": {
            "list": "Inicio | Spoolman"
        },
        "help": {
            "list": "Ayuda | Spoolman"
        }
    },
    "printing": {
        "qrcode": {
            "extruderTemp": "TE:{{temp}}",
            "showSpoolWeight": "Peso de la Bobina",
            "showContent": "Imprimir Etiqueta",
            "showVendorComment": "Comentarios del Fabricante",
            "spoolWeight": "Peso de la Bobina: {{weight}}",
            "showTemperatures": "Temperaturas",
            "showVendor": "Fabricante",
            "showSpoolComment": "Comentario de la Bobina",
            "textSize": "Tamaño del Texto",
            "title": "Impresión de Códigos QR",
            "showSpoolmanIcon": "Mostrar Icono de Spoolman",
            "showLotNr": "No. Lote",
            "bedTemp": "TC:{{temp}}",
            "lotNr": "No. Lote:{{lot}}",
            "showFilamentComment": "Comentario de Filamento",
            "button": "Imprimir Códigos QR",
            "template": "Plantilla",
            "templateHelp": "Utiliza {} para insertar valores del objeto spool como texto. Por ejemplo {id} será reemplazado por el id del spool, o {filament.material} será reemplazado por el material del spool. Encierra el texto con un doble asterisco ** para ponerlo en negrita. Haz clic en el botón para ver una lista de todas las etiquetas disponibles."
        },
        "generic": {
            "printerMarginBottom": "Zona Segura Inferior",
            "verticalSpacing": "Espacio Vertical",
            "rows": "Filas",
            "borders": {
                "none": "Ninguno",
                "grid": "Cuadricula",
                "border": "Borde"
            },
            "printerMarginTop": "Zona Segura Superior",
            "customSize": "Personalizar",
            "title": "Imprimiendo",
            "contentSettings": "Ajustes de Contenido",
            "marginRight": "Margen Derecho",
            "printerMarginRight": "Zona Segura Derecha",
            "helpPrinterMargin": "La Zona de Seguridad debe ajustarse lo más cercano posible al borde que tu impresora es capaz de imprimir. Cambiar estos valores no afectaran todas las etiquetas.",
            "previewScale": "Previsualizar Escala",
            "helpMargin": "Los márgenes deben ser configurados a ser los mismos que tu papel e impresora. Cambiar los mismos afectaran todas las etiquetas.",
            "marginTop": "Margen Superior",
            "skipItems": "Saltar Elementos",
            "layoutSettings": "Ajustes de Diseño",
            "paperSize": "Tamaño de Papel",
            "columns": "Columnas",
            "description": "Ajuste los parámetros siguientes para obtener el diseño de impresión deseado. Recuerda que impresoras y el sistema operativo aplican sus propios márgenes y escala. Es probable que tengas que probar con valores varias veces hasta que el diseño te parezca correcto. Prueba en papel normal antes de usar etiquetas.",
            "marginBottom": "Margen Inferior",
            "horizontalSpacing": "Espacio Horizontal",
            "marginLeft": "Margen Izquierdo",
            "showBorder": "Mostrar Borde",
            "printerMarginLeft": "Zona Segura Izquierda",
            "dimensions": "Dimensiones",
            "print": "Imprimir",
            "itemCopies": "Copias del artículo",
<<<<<<< HEAD
            "settings": "Ajustes",
            "defaultSettings": "Por defecto",
            "addSettings": "Añadir un nuevo ajuste",
            "newSetting": "Nuevo",
            "deleteSettings": "Eliminar configuración actual",
            "deleteSettingsConfirm": "¿Está seguro de que desea eliminar esta configuración?",
            "settingsName": "Nombre de la configuración"
=======
            "settings": "Ajustes preestablecidos",
            "defaultSettings": "Por defecto",
            "addSettings": "Añadir un nuevo ajustes preestablecidos",
            "newSetting": "Nuevo",
            "deleteSettings": "Eliminar ajustes preestablecidos",
            "deleteSettingsConfirm": "¿Estás seguro de que deseas eliminar este ajuste preestablecido?",
            "settingsName": "Nombre preestablecido",
            "duplicateSettings": "Duplicar",
            "saveSetting": "Guardar ajustes preestablecidos"
>>>>>>> 6f1338ca
        },
        "spoolSelect": {
            "selectedTotal_one": "{{count}} bobina seleccionada",
            "selectedTotal_many": "{{count}} bobinas seleccionadas",
            "selectedTotal_other": "{{count}} bobinas seleccionadas",
            "description": "Seleccionar Bobinas para imprimir códigos de QR.",
            "showArchived": "Mostrar Archivados",
            "title": "Selección de Bobinas",
            "selectAll": "Seleccionar/Deseleccionar Todos",
            "noSpoolsSelected": "No has seleccionado ninguna bobina."
        }
    },
    "scanner": {
        "title": "Escáner de Código QR",
        "error": {
            "insecureContext": "La página no se muestra a través de HTTPS.",
            "notReadable": "La cámara no es legible.",
            "notAllowed": "No has dado permiso de acceso a la cámara.",
            "unknown": "Un error desconocido ocurrió. ({{error}})",
            "notFound": "La cámara no ha sido detectada.",
            "streamApiNotSupported": "El navegador no es compatible con la API MediaStream."
        },
        "description": "Escanea un código QR de Spoolman para ver detalles de la bobina."
    },
    "help": {
        "resources": {
            "vendor": "Las empresas que fabrican el filamento.",
            "filament": "Marcas de filamentos. Tienen propiedades como nombre, material, color, diámetro y más.",
            "spool": "Bobinas físicas individuales de un filamento específico."
        },
        "description": "<title> Ayuda </title> <p> A continuación se ofrecen algunos consejos para empezar. </p> <p> Spoolman contiene 3 tipos diferentes de datos: </p> <itemsHelp/> <p> Para agregar una nueva bobina a la base de datos, comience creando un objeto <filamentCreateLink> Filamento </filamentCreateLink> . Una vez hecho esto, proceda a crear un objeto <spoolCreateLink> Bobina</spoolCreateLink> para esa bobina específica. Si adquiere bobinas adicionales del mismo filamento más adelante, simplemente genere objetos Bonina adicionales y reutilice el mismo objeto Filamento. </p> <p> Opcionalmente, también puede generar un objeto <vendorCreateLink> Fabricante</vendorCreateLink> para la empresa que fabrica el filamento si desea realizar un seguimiento de esa información. </p> <p> Tiene la opción de vincular otros servicios de impresora 3D a Spoolman, como Moonraker, que puede monitorear automáticamente el uso del filamento y actualizar los objetos de Bobina por usted. Consulte el <readmeLink> Spoolman README </readmeLink> para obtener orientación sobre cómo configurarlo. </p>",
        "help": "Ayuda"
    },
    "kofi": "Donar en Ko-fi",
    "home": {
        "home": "Inicio"
    },
    "settings": {
        "header": "Ajustes",
        "general": {
            "tab": "General",
            "currency": {
                "label": "Moneda"
            }
        },
        "extra_fields": {
            "tab": "Campos adicionales",
            "params": {
                "key": "Clave",
                "name": "Nombre",
                "field_type": "Tipo",
                "unit": "Unidad",
                "order": "Orden",
                "default_value": "Valor predeterminado",
                "choices": "Opciones",
                "multi_choice": "Múltiples opciones"
            },
            "field_type": {
                "text": "Texto",
                "integer": "Entero",
                "integer_range": "Rango de enteros",
                "float": "Decimal",
                "float_range": "Rango Decimal",
                "datetime": "Fecha y hora",
                "boolean": "Booleano",
                "choice": "Opción"
            },
            "boolean_true": "Sí",
            "boolean_false": "No",
            "choices_missing_error": "No se pueden eliminar opciones. Faltan las siguientes opciones: {{choices}}",
            "non_unique_key_error": "La clave debe ser única.",
            "key_not_changed": "Por favor, cambie la clave por otra.",
            "delete_confirm": "¿Borrar campo {{name}}?",
            "delete_confirm_description": "Esto eliminará el campo y todos los datos asociados para todas las entidades.",
            "description": "<p> Aquí puede agregar más campos personalizados a los asuntos.</p><p> Una vez que se agrega un campo, no puede cambiar su clave o tipo, y no puede eliminar opciones ni cambiar el estado de múltiples opciones para campos seleccionados. Si elimina un campo, se eliminarán los datos asociados a todos los sujetos.</p><p> La forma en que otros programas leen/escriben los datos es clave, por lo que si su campo personalizado se va a integrar con un programa de terceros, asegúrese de que esté configurado correctamente. El valor predeterminado solo se utilizará para elementos nuevos.</p><p> Los campos de salida no se pueden ordenar ni filtrar en las vistas de tabla.</p>"
        },
        "settings": "Ajustes"
    }
}<|MERGE_RESOLUTION|>--- conflicted
+++ resolved
@@ -276,15 +276,6 @@
             "dimensions": "Dimensiones",
             "print": "Imprimir",
             "itemCopies": "Copias del artículo",
-<<<<<<< HEAD
-            "settings": "Ajustes",
-            "defaultSettings": "Por defecto",
-            "addSettings": "Añadir un nuevo ajuste",
-            "newSetting": "Nuevo",
-            "deleteSettings": "Eliminar configuración actual",
-            "deleteSettingsConfirm": "¿Está seguro de que desea eliminar esta configuración?",
-            "settingsName": "Nombre de la configuración"
-=======
             "settings": "Ajustes preestablecidos",
             "defaultSettings": "Por defecto",
             "addSettings": "Añadir un nuevo ajustes preestablecidos",
@@ -294,7 +285,6 @@
             "settingsName": "Nombre preestablecido",
             "duplicateSettings": "Duplicar",
             "saveSetting": "Guardar ajustes preestablecidos"
->>>>>>> 6f1338ca
         },
         "spoolSelect": {
             "selectedTotal_one": "{{count}} bobina seleccionada",
